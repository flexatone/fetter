mod audit_report;
mod count_report;
mod dep_manifest;
mod dep_spec;
mod exe_search;
mod osv_query;
mod osv_vulns;
mod package;
mod package_durl;
mod package_match;
mod path_shared;
mod scan_fs;
mod scan_report;
<<<<<<< HEAD
mod ureq_client;
=======
mod table;
>>>>>>> 8a46f3f4
mod util;
mod validation_report;
mod version_spec;

use std::process;

use clap::{Parser, Subcommand, ValueEnum};
use std::ffi::OsString;
use std::path::PathBuf;
use validation_report::ValidationFlags;

use crate::dep_manifest::DepManifest;
use crate::scan_fs::Anchor;
use crate::scan_fs::ScanFS;
use crate::table::Tableable;

//------------------------------------------------------------------------------
// utility enums

#[derive(Copy, Clone, ValueEnum)]
enum CliAnchor {
    Lower,
    Upper,
    Both,
}
impl From<CliAnchor> for Anchor {
    fn from(cli_anchor: CliAnchor) -> Self {
        match cli_anchor {
            CliAnchor::Lower => Anchor::Lower,
            CliAnchor::Upper => Anchor::Upper,
            CliAnchor::Both => Anchor::Both,
        }
    }
}

//------------------------------------------------------------------------------

const AFTER_HELP: &str = "\
Examples:
  fetter scan display
  fetter scan write -o /tmp/pkgscan.txt --delimiter '|'

  fetter search --pattern pip* display

  fetter count display

  fetter --exe python3 derive -a lower write -o /tmp/bound_requirements.txt

  fetter validate --bound /tmp/bound_requirements.txt display
  fetter --exe python3 validate --bound /tmp/bound_requirements.txt display

  fetter purge --bound /tmp/bound_requirements.txt
";

#[derive(clap::Parser)]
#[command(version, about, long_about = None, after_help = AFTER_HELP)]
struct Cli {
    /// Zero or more executable paths to derive site package locations. If not provided, all discoverable executables will be used.
    #[arg(short, long, value_name = "FILES", required = false)]
    exe: Option<Vec<PathBuf>>,

    #[command(subcommand)]
    command: Option<Commands>,
}

#[derive(Subcommand)]
enum Commands {
    /// Scan environment to report on installed packages.
    Scan {
        #[command(subcommand)]
        subcommands: ScanSubcommand,
    },
    /// Search environment to report on installed packages.
    Search {
        #[arg(short, long)]
        pattern: String,

        #[arg(short, long)]
        case: bool,

        #[command(subcommand)]
        subcommands: SearchSubcommand,
    },
    /// Count discovered executables and installed packages.
    Count {
        #[command(subcommand)]
        subcommands: CountSubcommand,
    },
    /// Derive new requirements from discovered packages.
    Derive {
        // Select the nature of the bound in the derived requirements.
        #[arg(short, long, value_enum)]
        anchor: CliAnchor,

        #[command(subcommand)]
        subcommands: DeriveSubcommand,
    },
    /// Validate if packages conform to a validation target.
    Validate {
        /// File path from which to read bound requirements.
        #[arg(short, long, value_name = "FILE")]
        bound: Option<PathBuf>,

        /// If the subset flag is set, the observed packages can be a subset of the bound requirements.
        #[arg(long)]
        subset: bool,

        /// If the superset flag is set, the observed packages can be a superset of the bound requirements.
        #[arg(long)]
        superset: bool,

        #[command(subcommand)]
        subcommands: ValidateSubcommand,
    },
    /// Search for vulnerabilities on observed packages.
    Audit {
        #[command(subcommand)]
        subcommands: AuditSubcommand,
    },
    /// Purge packages that fail validation
    Purge {
        /// File path from which to read bound requirements.
        #[arg(short, long, value_name = "FILE")]
        bound: Option<PathBuf>,
    },
}

#[derive(Subcommand)]
enum ScanSubcommand {
    /// Display scan to the terminal.
    Display,
    /// Write a scan report to a file.
    Write {
        #[arg(short, long, value_name = "FILE")]
        output: PathBuf,
        #[arg(short, long, default_value = ",")]
        delimiter: char,
    },
}

#[derive(Subcommand)]
enum SearchSubcommand {
    /// Display search to the terminal.
    Display,
    /// Write a search report to a file.
    Write {
        #[arg(short, long, value_name = "FILE")]
        output: PathBuf,
        #[arg(short, long, default_value = ",")]
        delimiter: char,
    },
}

#[derive(Subcommand)]
enum CountSubcommand {
    /// Display scan to the terminal.
    Display,
    /// Write a report to a file.
    Write {
        #[arg(short, long, value_name = "FILE")]
        output: PathBuf,
        #[arg(short, long, default_value = ",")]
        delimiter: char,
    },
}

#[derive(Subcommand)]
enum DeriveSubcommand {
    /// Display derive to the terminal.
    Display,
    /// Write a derive report to a file.
    Write {
        #[arg(short, long, value_name = "FILE")]
        output: PathBuf,
    },
}

#[derive(Subcommand)]
enum ValidateSubcommand {
    /// Display validation to the terminal.
    Display,
    /// Print a JSON representation of validation results.
    JSON,
    /// Write a validation report to a file.
    Write {
        #[arg(short, long, value_name = "FILE")]
        output: PathBuf,
        #[arg(short, long, default_value = ",")]
        delimiter: char,
    },
    /// Return an exit code, 0 on success, 3 (by default) on error.
    Exit {
        #[arg(short, long, default_value = "3")]
        code: i32,
    },
}

#[derive(Subcommand)]
enum AuditSubcommand {
    /// Display validation to the terminal.
    Display,
    /// Print a JSON representation of validation results.
    Write {
        #[arg(short, long, value_name = "FILE")]
        output: PathBuf,
        #[arg(short, long, default_value = ",")]
        delimiter: char,
    },
}
//------------------------------------------------------------------------------

// Get a ScanFS, optionally using exe_paths if provided
fn get_scan(exe_paths: Option<Vec<PathBuf>>) -> Result<ScanFS, String> {
    if let Some(exe_paths) = exe_paths {
        ScanFS::from_exes(exe_paths)
    } else {
        ScanFS::from_exe_scan()
    }
}

fn get_dep_manifest(bound: &Option<PathBuf>) -> Result<DepManifest, String> {
    if let Some(bound) = bound {
        DepManifest::from_requirements(bound)
    } else {
        Err("Invalid bound path".to_string())
    }
}

// TODO: return Result type with errors
pub fn run_cli<I, T>(args: I)
where
    I: IntoIterator<Item = T>,
    T: Into<OsString> + Clone,
{
    let cli = Cli::parse_from(args);

    if cli.command.is_none() {
        println!("For more information, try '--help'.");
        return;
    }
    // we always do a scan; we might cache this
    let sfs = get_scan(cli.exe).unwrap(); // handle error

    match &cli.command {
        Some(Commands::Scan { subcommands }) => match subcommands {
            ScanSubcommand::Display => {
                let sr = sfs.to_scan_report();
                let _ = sr.to_stdout();
            }
            ScanSubcommand::Write { output, delimiter } => {
                let sr = sfs.to_scan_report();
                let _ = sr.to_file(output, *delimiter);
            }
        },
        Some(Commands::Search {
            subcommands,
            pattern,
            case,
        }) => match subcommands {
            SearchSubcommand::Display => {
                let sr = sfs.to_search_report(&pattern, !case);
                let _ = sr.to_stdout();
            }
            SearchSubcommand::Write { output, delimiter } => {
                let sr = sfs.to_search_report(&pattern, !case);
                let _ = sr.to_file(output, *delimiter);
            }
        },
        Some(Commands::Count { subcommands }) => match subcommands {
            CountSubcommand::Display => {
                let cr = sfs.to_count_report();
                let _ = cr.to_stdout();
            }
            CountSubcommand::Write { output, delimiter } => {
                let cr = sfs.to_count_report();
                let _ = cr.to_file(output, *delimiter);
            }
        },
        Some(Commands::Derive {
            subcommands,
            anchor,
        }) => {
            match subcommands {
                DeriveSubcommand::Display => {
                    let dm = sfs.to_dep_manifest((*anchor).into()).unwrap();
                    dm.to_stdout();
                }
                DeriveSubcommand::Write { output } => {
                    let dm = sfs.to_dep_manifest((*anchor).into()).unwrap();
                    // TODO: might have a higher-order func that branches based on extension between txt and json
                    let _ = dm.to_requirements(output);
                }
            }
        }
        Some(Commands::Validate {
            bound,
            subset,
            superset,
            subcommands,
        }) => {
            let dm = get_dep_manifest(bound).unwrap(); // TODO: handle error
            let permit_superset = *superset;
            let permit_subset = *subset;
            let vr = sfs.to_validation_report(
                dm,
                ValidationFlags {
                    permit_superset,
                    permit_subset,
                },
            );
            match subcommands {
                ValidateSubcommand::Display => {
                    let _ = vr.to_stdout();
                }
                ValidateSubcommand::JSON => {
                    println!(
                        "{}",
                        serde_json::to_string(&vr.to_validation_digest()).unwrap()
                    );
                }
                ValidateSubcommand::Write { output, delimiter } => {
                    let _ = vr.to_file(output, *delimiter);
                }
                ValidateSubcommand::Exit { code } => {
                    process::exit(if vr.len() > 0 { *code } else { 0 });
                }
            }
        }
        Some(Commands::Audit { subcommands }) => {
            let ar = sfs.to_audit_report();
            match subcommands {
                AuditSubcommand::Display => {
                    ar.to_stdout();
                }
                AuditSubcommand::Write { output, delimiter } => {
                    let _ = ar.to_file(output, *delimiter);
                }
            }
        }
        Some(Commands::Purge { bound }) => {
            let _dm = get_dep_manifest(bound);
            println!("purge");
        }
        None => {}
    }
}

//-----------------------------------------------------------------------------
#[cfg(test)]
mod tests {
    // use super::*;
    use std::ffi::OsString;

    #[test]
    fn test_run_cli_a() {
        let _args = vec![OsString::from("fetter"), OsString::from("-h")];
        // run_cli(args); // print to stdout
    }
}<|MERGE_RESOLUTION|>--- conflicted
+++ resolved
@@ -11,11 +11,8 @@
 mod path_shared;
 mod scan_fs;
 mod scan_report;
-<<<<<<< HEAD
+mod table;
 mod ureq_client;
-=======
-mod table;
->>>>>>> 8a46f3f4
 mod util;
 mod validation_report;
 mod version_spec;
